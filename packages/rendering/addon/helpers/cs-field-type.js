import Ember from 'ember';
import metaForField from '../-private/meta-for-field';
import stripNamespace from '../-private/strip-namespace';

export function fieldType(content, fieldName) {
<<<<<<< HEAD
  // meta.options.fieldType is our convention for annotating models.
  let meta = metaForField(content, fieldName, 'fieldType');
=======
  let meta = metaForField(content, fieldName);
>>>>>>> ae331bb5
  if (!meta) {
    return;
  }

<<<<<<< HEAD
=======
  // meta.options.fieldType is our convention for annotating models.
>>>>>>> ae331bb5
  let type = meta.options && meta.options.fieldType;
  // meta.type is the name of the transform that ember-data
  // is using, which we keep as a fallback.
  if (!type && meta.type) {
    // lift the default ember-data transform names into our core types
    type = `@cardstack/core-types::${meta.type}`;
  }

  if (type) {
    type = stripNamespace(type);
  }
  return type;
}

export default Ember.Helper.helper(fieldType);<|MERGE_RESOLUTION|>--- conflicted
+++ resolved
@@ -3,20 +3,14 @@
 import stripNamespace from '../-private/strip-namespace';
 
 export function fieldType(content, fieldName) {
-<<<<<<< HEAD
-  // meta.options.fieldType is our convention for annotating models.
-  let meta = metaForField(content, fieldName, 'fieldType');
-=======
   let meta = metaForField(content, fieldName);
->>>>>>> ae331bb5
   if (!meta) {
     return;
   }
 
-<<<<<<< HEAD
-=======
-  // meta.options.fieldType is our convention for annotating models.
->>>>>>> ae331bb5
+  // meta.options.fieldType is our convention for annotating
+  // models. meta.type is the name of the transform that ember-data
+  // is using, which we keep as a fallback.
   let type = meta.options && meta.options.fieldType;
   // meta.type is the name of the transform that ember-data
   // is using, which we keep as a fallback.
